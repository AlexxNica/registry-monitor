package main

import (
	"crypto/tls"
	"crypto/x509"
	"flag"
	"fmt"
	"io/ioutil"
	"net/http"
	"os"
	"path/filepath"
	"strings"
	"time"

	"github.com/coreos/pkg/flagutil"
	"github.com/fsouza/go-dockerclient"
	"github.com/prometheus/client_golang/prometheus"

	log "github.com/sirupsen/logrus"
)

var listen = flag.String("listen", ":8000", "")
var level = flag.String("loglevel", "info", "default log level: debug, info, warn, error, fatal, panic")
var dockerUsername = flag.String("username", "", "Registry username for pulling and pushing")
var dockerPassword = flag.String("password", "", "Registry password for pulling and pushing")
var registryHost = flag.String("registry-host", "", "Hostname of the registry being monitored")
var repository = flag.String("repository", "", "Repository on the registry to pull and push")
<<<<<<< HEAD
=======
var baseImage = flag.String("base-image", "", "Repository to use as base image for push image; instead of base-layer-id")
var publicBase = flag.Bool("public-base", false, "Is the base image public or private (default: false)")
var baseLayer = flag.String("base-layer-id", "", "Docker V1 ID of the base layer in the repository; instead of base-image")
>>>>>>> 10748125
var testInterval = flag.String("run-test-every", "2m", "the time between test in minutes")

var (
	base    string
	healthy bool
	status  bool
)

var (
	promNamespace = os.Getenv("PROMETHEUS_NAMESPACE")

	promSuccessMetric = prometheus.NewCounterVec(prometheus.CounterOpts{
		Namespace: promNamespace,
		Subsystem: "",
		Name:      "monitor_success",
		Help:      "The registry monitor successfully completed a pull and push operation",
	}, []string{})

	promFailureMetric = prometheus.NewCounterVec(prometheus.CounterOpts{
		Namespace: promNamespace,
		Subsystem: "",
		Name:      "monitor_failure",
		Help:      "The registry monitor failed to complete a pull and push operation",
	}, []string{})

	promPushMetric = prometheus.NewSummary(prometheus.SummaryOpts{
		Namespace: promNamespace,
		Subsystem: "",
		Name:      "monitor_push",
		Help:      "The time for the monitor push operation",
	})

	promPullMetric = prometheus.NewSummary(prometheus.SummaryOpts{
		Namespace: promNamespace,
		Subsystem: "",
		Name:      "monitor_pull",
		Help:      "The time for the monitor pull operation",
	})
)

var prometheusMetrics = []prometheus.Collector{promSuccessMetric, promFailureMetric, promPullMetric, promPushMetric}

type LoggingWriter struct{}

func (w *LoggingWriter) Write(p []byte) (n int, err error) {
	s := string(p)
	log.Infof("%s", s)
	return len(s), nil
}

func healthHandler(w http.ResponseWriter, r *http.Request) {
	if !healthy {
		w.WriteHeader(503)
	}

	fmt.Fprintf(w, "%t", healthy)
}

func statusHandler(w http.ResponseWriter, r *http.Request) {
	if !status {
		w.WriteHeader(400)
	}

	fmt.Fprintf(w, "%t", status)
}

func buildTLSTransport(basePath string) (*http.Transport, error) {
	roots := x509.NewCertPool()
	pemData, err := ioutil.ReadFile(filepath.Join(basePath, "ca.pem"))
	if err != nil {
		return nil, err
	}

	// Add the certification to the pool.
	roots.AppendCertsFromPEM(pemData)

	// Create the certificate.
	crt, err := tls.LoadX509KeyPair(filepath.Join(basePath, "/cert.pem"), filepath.Join(basePath, "/key.pem"))
	if err != nil {
		return nil, err
	}

	// Create the new tls configuration using both the authority and certificate.
	conf := &tls.Config{
		RootCAs:      roots,
		Certificates: []tls.Certificate{crt},
	}

	// Create our own transport and return it.
	return &http.Transport{
		TLSClientConfig: conf,
	}, nil
}

func newDockerClient(dockerHost string) (*docker.Client, error) {
	if os.Getenv("DOCKER_CERT_PATH") == "" {
		return docker.NewClient(dockerHost)
	}

	cert_path := os.Getenv("DOCKER_CERT_PATH")
	ca := fmt.Sprintf("%s/ca.pem", cert_path)
	cert := fmt.Sprintf("%s/cert.pem", cert_path)
	key := fmt.Sprintf("%s/key.pem", cert_path)
	return docker.NewTLSClient(dockerHost, cert, key, ca)
}

func stringInSlice(value string, list []string) bool {
	for _, current := range list {
		if current == value {
			return true
		}
	}
	return false
}

func verifyDockerClient(dockerClient *docker.Client) bool {
	log.Infof("Trying to connect to Docker client")
	if err := dockerClient.Ping(); err != nil {
		log.Errorf("Error connecting to Docker client: %s", err)
		healthy = false
		return false
	}

	log.Infof("Docker client valid")
	return true
}

func clearAllContainers(dockerClient *docker.Client) bool {
	listOptions := docker.ListContainersOptions{
		All: true,
	}

	log.Infof("Listing all containers")
	containers, err := dockerClient.ListContainers(listOptions)
	if err != nil {
		log.Errorf("Error listing containers: %s", err)
		healthy = false
		return false
	}

	for _, container := range containers {
		if stringInSlice("monitor", container.Names) {
			continue
		}

		log.Infof("Removing container: %s", container.ID)
		removeOptions := docker.RemoveContainerOptions{
			ID:            container.ID,
			RemoveVolumes: true,
			Force:         true,
		}

		if err = dockerClient.RemoveContainer(removeOptions); err != nil {
			log.Errorf("Error removing container: %s", err)
			healthy = false
			return false
		}
	}

	return healthy
}

func clearAllImages(dockerClient *docker.Client) bool {
	// Note: We delete in a loop like this because deleting one
	// image can lead to others being deleted. Therefore, we just
	// loop until the images list are empty.

	skipImages := map[string]bool{}

	for {
		// List all Docker images.
		listOptions := docker.ListImagesOptions{
			All: true,
		}

		log.Infof("Listing docker images")
		images, err := dockerClient.ListImages(listOptions)
		if err != nil {
			log.Errorf("Could not list images: %s", err)
			healthy = false
			return false
		}

		// Determine if we need to remove any images.
		imagesFound := false
		for _, image := range images {
			if _, toSkip := skipImages[image.ID]; toSkip {
				continue
			}

			imagesFound = true
		}

		if !imagesFound {
			return healthy
		}

		// Remove images.
		removedImages := false
		for _, image := range images[:1] {
			if _, toSkip := skipImages[image.ID]; toSkip {
				continue
			}

			log.Infof("Clearing image %s", image.ID)
			if err = dockerClient.RemoveImage(image.ID); err != nil {
				if strings.ToLower(os.Getenv("UNDER_DOCKER")) != "true" {
					log.Errorf("%s", err)
					healthy = false
					return false
				} else {
					log.Warningf("Skipping deleting image %v", image.ID)
					skipImages[image.ID] = true
					continue
				}
			}

			removedImages = true
		}

		if !removedImages {
			break
		}
	}

	return true
}

func pullTestImage(dockerClient *docker.Client) bool {
	pullOptions := docker.PullImageOptions{
		Repository:   *repository,
		Registry:     "quay.io",
		Tag:          "latest",
		OutputStream: &LoggingWriter{},
	}

	pullAuth := docker.AuthConfiguration{
		Username: *dockerUsername,
		Password: *dockerPassword,
	}

	if err := dockerClient.PullImage(pullOptions, pullAuth); err != nil {
		log.Errorf("Pull Error: %s", err)
		status = false
		return false
	}

	return true
}

func pullBaseImage(dockerClient *docker.Client) bool {
	pullOptions := docker.PullImageOptions{
		Repository:   *baseImage,
		Tag:          "latest",
		OutputStream: &LoggingWriter{},
	}

	var pullAuth docker.AuthConfiguration
	if *publicBase {
		pullAuth = docker.AuthConfiguration{}
	} else {
		pullAuth = docker.AuthConfiguration{
			Username: *dockerUsername,
			Password: *dockerPassword,
		}
	}

	if err := dockerClient.PullImage(pullOptions, pullAuth); err != nil {
		log.Errorf("Pull Error: %s", err)
		status = false
		return false
	}

	return true
}

func deleteTopLayer(dockerClient *docker.Client) bool {
	imageHistory, err := dockerClient.ImageHistory(*repository)
	if err != nil {
		log.Errorf("%s", err)
		healthy = false
		return false
	}

	for _, image := range imageHistory {
		if stringInSlice("latest", image.Tags) {
			log.Infof("Deleting image %s", image.ID)
			if err = dockerClient.RemoveImage(image.ID); err != nil {
				log.Errorf("%s", err)
				healthy = false
				return false
			}
			break
		}
	}

	return healthy
}

func createTagLayer(dockerClient *docker.Client) bool {
	t := time.Now().Local()
	timestamp := t.Format("2006-01-02 15:04:05 -0700")

	//Grab the conatiner ID
	grabId, err := dockerClient.ImageHistory(*repository)
	if err != nil {
		log.Fatalf("Failed grab image ID: %v", err)
	}
	baseLayer := grabId[0]
	config := &docker.Config{
<<<<<<< HEAD
		Image: baseLayer.ID,
=======
		Image: base,
>>>>>>> 10748125
		Cmd:   []string{"sh", "echo", "\"" + timestamp + "\" > foo"},
	}

	container_name := fmt.Sprintf("updatedcontainer%v", time.Now().Unix())
	log.Infof("Creating new image via container %v", container_name)

	options := docker.CreateContainerOptions{
		Name:   container_name,
		Config: config,
	}

	if _, err := dockerClient.CreateContainer(options); err != nil {
		log.Errorf("Error creating container: %s", err)
		healthy = false
		return false
	}

	commitOptions := docker.CommitContainerOptions{
		Container:  container_name,
		Repository: *repository,
		Tag:        "latest",
		Message:    "Updated at " + timestamp,
	}

	if _, err := dockerClient.CommitContainer(commitOptions); err != nil {
		log.Errorf("Error committing Container: %s", err)
		healthy = false
		return false
	}

	log.Infof("Removing container: %s", container_name)
	removeOptions := docker.RemoveContainerOptions{
		ID:            container_name,
		RemoveVolumes: true,
		Force:         true,
	}

	if err := dockerClient.RemoveContainer(removeOptions); err != nil {
		log.Errorf("Error removing container: %s", err)
		healthy = false
		return false
	}

	return healthy
}

func pushTestImage(dockerClient *docker.Client) bool {
	pushOptions := docker.PushImageOptions{
		Name:         *repository,
		Registry:     *registryHost,
		Tag:          "latest",
		OutputStream: &LoggingWriter{},
	}

	pushAuth := docker.AuthConfiguration{
		Username: *dockerUsername,
		Password: *dockerPassword,
	}

	if err := dockerClient.PushImage(pushOptions, pushAuth); err != nil {
		log.Errorf("Push Error: %s", err)
		status = false
		return false
	}

	status = true
	return true
}

func main() {
	// Parse the command line flags.
	if err := flag.CommandLine.Parse(os.Args[1:]); err != nil {
		fmt.Fprintln(os.Stderr, err.Error())
		os.Exit(1)
	}
	if err := flagutil.SetFlagsFromEnv(flag.CommandLine, "REGISTRY_MONITOR"); err != nil {
		fmt.Fprintln(os.Stderr, err.Error())
		os.Exit(1)
	}

	lvl, err := log.ParseLevel(*level)
	if err != nil {
		fmt.Fprintln(os.Stderr, err.Error())
		os.Exit(1)
	}

	log.SetLevel(lvl)

	// Ensure we have proper values.
	if *dockerUsername == "" {
		log.Fatalln("Missing username flag")
	}

	if *dockerPassword == "" {
		log.Fatalln("Missing password flag")
	}

	if *registryHost == "" {
		log.Fatalln("Missing registry-host flag")
	}

	if *repository == "" {
		log.Fatalln("Missing repository flag")
	}

<<<<<<< HEAD
=======
	if *baseImage == "" && *baseLayer == "" {
		log.Fatalln("Missing base-image and base-layer-id flag; only one of required")
	} else if *baseImage != "" && *baseLayer != "" {
		log.Fatalln("Both base-image and base-layer-id flag; only one of required")
	}

>>>>>>> 10748125
	// Register the metrics.
	for _, metric := range prometheusMetrics {
		err := prometheus.Register(metric)
		if err != nil {
			log.Fatalf("Failed to register metric: %v", err)
		}
	}

	// Setup the HTTP server.
	http.Handle("/metrics", prometheus.Handler())
	http.HandleFunc("/health", healthHandler)
	http.HandleFunc("/status", statusHandler)

	log.Infoln("Listening on", *listen)

	// Run the monitor routine.
	runMonitor()

	// Listen and serve.
	log.Fatal(http.ListenAndServe(*listen, nil))
}

func runMonitor() {
	dockerHost := os.Getenv("DOCKER_HOST")
	if dockerHost == "" {
		dockerHost = "unix:///var/run/docker.sock"
	}

	firstLoop := true
	healthy = true
	mainLoop := func() {
		duration, err := time.ParseDuration(*testInterval)
		if err != nil {
			log.Fatalf("Failed to parse time interval: %v", err)
		}

		for {
			if !firstLoop {
				log.Infof("Sleeping for %v", duration)
				time.Sleep(duration)
			}

			log.Infof("Starting test")
			firstLoop = false
			status = true

			log.Infof("Trying docker host: %s", dockerHost)
			dockerClient, err := newDockerClient(dockerHost)
			if err != nil {
				log.Errorf("%s", err)
				healthy = false
				return
			}

			if !verifyDockerClient(dockerClient) {
				return
			}

			if strings.ToLower(os.Getenv("UNDER_DOCKER")) != "true" {
				log.Infof("Clearing all containers")
				if !clearAllContainers(dockerClient) {
					return
				}
			}

			log.Infof("Clearing all images")
			if !clearAllImages(dockerClient) {
				return
			}

			log.Infof("Pulling test image")
			pullStartTime := time.Now()
			if !pullTestImage(dockerClient) {
				duration = 30 * time.Second

				// Write the failure metric.
				m, err := promFailureMetric.GetMetricWithLabelValues()
				if err != nil {
					panic(err)
				}

				m.Inc()
				continue
			}

			// Write the pull time metric.
			promPullMetric.Observe(time.Since(pullStartTime).Seconds())

			if *baseImage != "" {
				log.Infof("Pulling specified base image")
				if !pullBaseImage(dockerClient) {
					return
				}
				base = *baseImage
			} else {
				base = *baseLayer
			}

			log.Infof("Deleting top layer")
			if !deleteTopLayer(dockerClient) {
				return
			}

			log.Infof("Creating new top layer")
			if !createTagLayer(dockerClient) {
				return
			}

			log.Infof("Pushing test image")
			pushStartTime := time.Now()
			if !pushTestImage(dockerClient) {
				duration = 30 * time.Second
				// Write the failure metric.
				m, err := promFailureMetric.GetMetricWithLabelValues()
				if err != nil {
					panic(err)
				}

				m.Inc()

				continue
			}

			// Write the push time metric.
			promPushMetric.Observe(time.Since(pushStartTime).Seconds())

			log.Infof("Test successful")
			duration = 2 * time.Minute

			// Write the success metric.
			m, err := promSuccessMetric.GetMetricWithLabelValues()
			if err != nil {
				panic(err)
			}

			m.Inc()
		}
	}

	go mainLoop()
}<|MERGE_RESOLUTION|>--- conflicted
+++ resolved
@@ -25,12 +25,9 @@
 var dockerPassword = flag.String("password", "", "Registry password for pulling and pushing")
 var registryHost = flag.String("registry-host", "", "Hostname of the registry being monitored")
 var repository = flag.String("repository", "", "Repository on the registry to pull and push")
-<<<<<<< HEAD
-=======
 var baseImage = flag.String("base-image", "", "Repository to use as base image for push image; instead of base-layer-id")
 var publicBase = flag.Bool("public-base", false, "Is the base image public or private (default: false)")
 var baseLayer = flag.String("base-layer-id", "", "Docker V1 ID of the base layer in the repository; instead of base-image")
->>>>>>> 10748125
 var testInterval = flag.String("run-test-every", "2m", "the time between test in minutes")
 
 var (
@@ -333,19 +330,9 @@
 func createTagLayer(dockerClient *docker.Client) bool {
 	t := time.Now().Local()
 	timestamp := t.Format("2006-01-02 15:04:05 -0700")
-
-	//Grab the conatiner ID
-	grabId, err := dockerClient.ImageHistory(*repository)
-	if err != nil {
-		log.Fatalf("Failed grab image ID: %v", err)
-	}
-	baseLayer := grabId[0]
+  
 	config := &docker.Config{
-<<<<<<< HEAD
-		Image: baseLayer.ID,
-=======
 		Image: base,
->>>>>>> 10748125
 		Cmd:   []string{"sh", "echo", "\"" + timestamp + "\" > foo"},
 	}
 
@@ -451,15 +438,17 @@
 		log.Fatalln("Missing repository flag")
 	}
 
-<<<<<<< HEAD
-=======
 	if *baseImage == "" && *baseLayer == "" {
-		log.Fatalln("Missing base-image and base-layer-id flag; only one of required")
+		log.Fatalln("Missing base-image and base-layer-id flag; Dynamically assinging base-layer")
+	  grabId, err := dockerClient.ImageHistory(*repository)
+	  if err != nil {
+		  log.Fatalln("Failed grab image ID: %v", err)
+	  }
+	  *baseLayer = grabId[0]
 	} else if *baseImage != "" && *baseLayer != "" {
 		log.Fatalln("Both base-image and base-layer-id flag; only one of required")
 	}
 
->>>>>>> 10748125
 	// Register the metrics.
 	for _, metric := range prometheusMetrics {
 		err := prometheus.Register(metric)
